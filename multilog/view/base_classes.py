--- conflicted
+++ resolved
@@ -450,11 +450,6 @@
         """
         if self.unit == "-" or self.unit == "":
             self.sensor_value_labels[sensor].setText(f"{val:.3f}")
-<<<<<<< HEAD
-        elif self.unit == "mbar": # exeption for vifcon_gase to show the scientific format
-            self.sensor_value_labels[sensor].setText(val)
-=======
->>>>>>> cf980848
         elif self.unit == "mbar": 
             self.sensor_value_labels[sensor].setText(f"{val:.3E} {self.unit}") # exeption for vifcon_gase to show the scientific format
         else:
